# ------------------------------------------------------------------
# Licensed under the MIT License. See LICENSE in the project root.
# ------------------------------------------------------------------

"""
    LWR(weightfun=h -> exp(-3 * h^2), distance=Euclidean())

The locally weighted regression (a.k.a. LOESS) model introduced by
Cleveland 1979. It is the most natural generalization of [`IDW`](@ref)
in which one is allowed to use a custom weight function instead of
distance-based weights.

## References

* Stone 1977. [Consistent non-parametric regression](https://tinyurl.com/4da68xxf)

* Cleveland 1979. [Robust locally weighted regression and smoothing
  scatterplots](https://www.tandfonline.com/doi/abs/10.1080/01621459.1979.10481038)

* Cleveland & Grosse 1991. [Computational methods for local
  regression](https://link.springer.com/article/10.1007/BF01890836)
"""
struct LWR{F,D} <: GeoStatsModel
  weightfun::F
  distance::D
end

LWR(weightfun) = LWR(weightfun, Euclidean())
LWR() = LWR(h -> exp(-3 * h ^ 2))

mutable struct LWRState{D<:AbstractGeoTable,T}
  data::D
  X::T
end

struct FittedLWR{M<:LWR,S<:LWRState} <: FittedGeoStatsModel
  model::M
  state::S
end

status(fitted::FittedLWR) = true

#--------------
# FITTING STEP
#--------------

function fit(model::LWR, data)
  # preallocate coordinate matrix
  X = prealloc(model, data)

  # set coordinate matrix
  setx!(model, X, data)

  # record state
  state = LWRState(data, X)

  # return fitted model
  FittedLWR(model, state)
end

<<<<<<< HEAD
function fit!(fitted::FittedLWR, newdata)
  model = fitted.model
  state = fitted.state

  # check compatibility of data size
  checkdatasize(fitted, newdata)

  # update state data
  state.data = newdata

  # set coordinate matrix
  setx!(model, state.X, newdata)

  nothing
end

function checkdatasize(fitted::FittedLWR, data)
  X = fitted.state.X
  nx = size(X, 1)
  nobs = nrow(data)
  if nobs > nx
    throw(ArgumentError("in-place fit called with $nobs data row(s) and $nx maximum size"))
  end
end

=======
>>>>>>> 022e4289
function prealloc(::LWR, data)
  dom = domain(data)
  nobs = nelements(dom)
  x = CoordRefSystems.raw(coords(centroid(dom, 1)))
<<<<<<< HEAD
  X = Matrix{eltype(x)}(undef, nobs, length(x) + 1)
  X[:, 1] .= 1
  X
=======
  Matrix{eltype(x)}(undef, nobs, length(x) + 1)
>>>>>>> 022e4289
end

function setx!(::LWR, X, data)
  dom = domain(data)
<<<<<<< HEAD
  x(i) = CoordRefSystems.raw(coords(centroid(dom, i)))
  @inbounds for i in 1:nelements(dom)
    X[i, (begin + 1):end] .= x(i)
=======
  nobs = nelements(dom)
  x(i) = CoordRefSystems.raw(coords(centroid(dom, i)))
  @inbounds for i in 1:nobs
    X[i, 1] = oneunit(eltype(X))
    X[i, 2:end] .= x(i)
>>>>>>> 022e4289
  end
end

#-----------------
# PREDICTION STEP
#-----------------

predict(fitted::FittedLWR, var::Symbol, gₒ) = predictmean(fitted, var, gₒ)

function predictprob(fitted::FittedLWR, var::Symbol, gₒ)
  X, W, A, x, z = matrices(fitted, var, gₒ)
  μ = lwrmean(X, W, A, x, z)
  σ² = lwrvar(X, W, A, x)
  Normal(μ, √σ²)
end

function predictmean(fitted::FittedLWR, var, gₒ)
  X, W, A, x, z = matrices(fitted, var, gₒ)
  lwrmean(X, W, A, x, z)
end

function matrices(fitted::FittedLWR, var, gₒ)
  d = fitted.state.data
  c = Tables.columns(values(d))
  z = Tables.getcolumn(c, var)

  # adjust CRS of gₒ
  gₒ′ = gₒ |> Proj(crs(domain(d)))

  X = @view fitted.state.X[1:nrow(d), :]
  W = wmatrix(fitted, gₒ′)
  A = transpose(X) * W * X

  xₒ = CoordRefSystems.raw(coords(centroid(gₒ′)))
  x = [one(eltype(xₒ)), xₒ...]

  X, W, A, x, z
end

function wmatrix(fitted::FittedLWR, gₒ)
  w = fitted.model.weightfun
  δ = fitted.model.distance
  d = fitted.state.data
  Ω = domain(d)
  n = nelements(Ω)

  pₒ = centroid(gₒ)
  p(i) = centroid(Ω, i)

  δs = map(i -> evaluate(δ, pₒ, p(i)), 1:n)
  ws = w.(δs / maximum(δs))

  Diagonal(ws)
end

function lwrmean(X, W, A, x, z)
  θ = A \ X' * (W * z)
  sum(i -> x[i] * θ[i], eachindex(x, θ))
end

function lwrvar(X, W, A, x)
  r = W * X * (A \ x)
  norm(r)
end<|MERGE_RESOLUTION|>--- conflicted
+++ resolved
@@ -58,60 +58,20 @@
   FittedLWR(model, state)
 end
 
-<<<<<<< HEAD
-function fit!(fitted::FittedLWR, newdata)
-  model = fitted.model
-  state = fitted.state
-
-  # check compatibility of data size
-  checkdatasize(fitted, newdata)
-
-  # update state data
-  state.data = newdata
-
-  # set coordinate matrix
-  setx!(model, state.X, newdata)
-
-  nothing
-end
-
-function checkdatasize(fitted::FittedLWR, data)
-  X = fitted.state.X
-  nx = size(X, 1)
-  nobs = nrow(data)
-  if nobs > nx
-    throw(ArgumentError("in-place fit called with $nobs data row(s) and $nx maximum size"))
-  end
-end
-
-=======
->>>>>>> 022e4289
 function prealloc(::LWR, data)
   dom = domain(data)
   nobs = nelements(dom)
   x = CoordRefSystems.raw(coords(centroid(dom, 1)))
-<<<<<<< HEAD
-  X = Matrix{eltype(x)}(undef, nobs, length(x) + 1)
-  X[:, 1] .= 1
-  X
-=======
   Matrix{eltype(x)}(undef, nobs, length(x) + 1)
->>>>>>> 022e4289
 end
 
 function setx!(::LWR, X, data)
   dom = domain(data)
-<<<<<<< HEAD
-  x(i) = CoordRefSystems.raw(coords(centroid(dom, i)))
-  @inbounds for i in 1:nelements(dom)
-    X[i, (begin + 1):end] .= x(i)
-=======
   nobs = nelements(dom)
   x(i) = CoordRefSystems.raw(coords(centroid(dom, i)))
   @inbounds for i in 1:nobs
     X[i, 1] = oneunit(eltype(X))
     X[i, 2:end] .= x(i)
->>>>>>> 022e4289
   end
 end
 
