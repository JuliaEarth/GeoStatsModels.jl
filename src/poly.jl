--- conflicted
+++ resolved
@@ -13,11 +13,7 @@
 
 Polynomial() = Polynomial(1)
 
-<<<<<<< HEAD
-mutable struct PolynomialState{D<:AbstractGeoTable,P}
-=======
 struct PolynomialState{D<:AbstractGeoTable,P}
->>>>>>> 022e4289
   data::D
   proj::P
 end
@@ -47,34 +43,6 @@
   FittedPolynomial(model, state)
 end
 
-<<<<<<< HEAD
-function fit!(fitted::FittedPolynomial, newdata)
-  model = fitted.model
-  state = fitted.state
-
-  # check compatibility of data size
-  checkdatasize(fitted, newdata)
-
-  # update state data
-  state.data = newdata
-
-  # set coordinate matrix
-  setproj!(model, state.proj, newdata)
-
-  nothing
-end
-
-function checkdatasize(fitted::FittedPolynomial, data)
-  proj = fitted.state.proj
-  nproj = size(proj, 2)
-  nobs = nrow(data)
-  if nobs > nproj
-    throw(ArgumentError("in-place fit called with $nobs data row(s) and $nproj maximum size"))
-  end
-end
-
-=======
->>>>>>> 022e4289
 function prealloc(model::Polynomial, data)
   # retrieve parameters
   deg = model.degree
@@ -105,11 +73,7 @@
   V = vandermonde(xs, deg)
 
   # set regression matrix
-<<<<<<< HEAD
-  proj[:, 1:nelements(dom)] .= (transpose(V) * V) \ transpose(V)
-=======
   proj .= (transpose(V) * V) \ transpose(V)
->>>>>>> 022e4289
 
   nothing
 end
@@ -123,10 +87,7 @@
 predictprob(fitted::FittedPolynomial, var::Symbol, gₒ) = Dirac(predict(fitted, var, gₒ))
 
 function evalpoly(fitted::FittedPolynomial, var, gₒ)
-<<<<<<< HEAD
-=======
   # retrieve degree and data
->>>>>>> 022e4289
   deg = fitted.model.degree
   data = fitted.state.data
 
@@ -140,11 +101,7 @@
   V = vandermonde((xₒ,), deg)
 
   # regression coefficients
-<<<<<<< HEAD
-  P = @view fitted.state.proj[:, 1:nrow(data)]
-=======
   P = fitted.state.proj
->>>>>>> 022e4289
   c = Tables.columns(values(data))
   z = Tables.getcolumn(c, var)
   θ = P * z
@@ -154,13 +111,7 @@
 
 function vandermonde(xs, deg)
   n = length(first(xs))
-<<<<<<< HEAD
-  I = (multiexponents(n, d) for d in 0:deg)
-  es = Iterators.flatten(I) |> collect
-  [prod(x .^ e) for x in xs, e in es]
-=======
   iter = (multiexponents(n, d) for d in 0:deg)
   exps = Iterators.flatten(iter) |> collect
   [prod(x .^ e) for x in xs, e in exps]
->>>>>>> 022e4289
 end